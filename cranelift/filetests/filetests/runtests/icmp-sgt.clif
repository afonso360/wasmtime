--- conflicted
+++ resolved
@@ -2,12 +2,9 @@
 test run
 target aarch64
 target x86_64
-<<<<<<< HEAD
 target riscv64
-=======
 target s390x
 
->>>>>>> 446efd3e
 
 function %icmp_sgt_i8(i8, i8) -> b1 {
 block0(v0: i8, v1: i8):
