--- conflicted
+++ resolved
@@ -73,11 +73,8 @@
             target_lexicon::Architecture::X86_64 => object::Architecture::X86_64,
             target_lexicon::Architecture::Arm(_) => object::Architecture::Arm,
             target_lexicon::Architecture::Aarch64(_) => object::Architecture::Aarch64,
-<<<<<<< HEAD
             target_lexicon::Architecture::Riscv64(_) => object::Architecture::Riscv64,
-=======
             target_lexicon::Architecture::S390x => object::Architecture::S390x,
->>>>>>> c3e31c99
             architecture => {
                 return Err(ModuleError::Backend(anyhow!(
                     "target architecture {:?} is unsupported",
